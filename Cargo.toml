[package]
name = "tcping"
version = "1.0.1"
authors = ["lvillis<lvillis@outlook.com>"]
edition = "2021"
description = "A tool for testing native-to-target port latency, using Rust."
license = "MIT"
repository = "https://github.com/lvillis/tcping-rs"
homepage = "https://github.com/lvillis/tcping-rs"
documentation = "https://github.com/lvillis/tcping-rs/README.md"

[workspace]
members = [".", "bin/ref-type"]

[dependencies]
<<<<<<< HEAD
clap = { version = "4.5.10", features = ["derive"] }
ctrlc = "3.4.4"
chrono = "0.4"
=======
clap = { version = "4.5.18", features = ["derive"] }
ctrlc = "3.4.5"
>>>>>>> f859f778
<|MERGE_RESOLUTION|>--- conflicted
+++ resolved
@@ -13,11 +13,6 @@
 members = [".", "bin/ref-type"]
 
 [dependencies]
-<<<<<<< HEAD
-clap = { version = "4.5.10", features = ["derive"] }
-ctrlc = "3.4.4"
 chrono = "0.4"
-=======
 clap = { version = "4.5.18", features = ["derive"] }
-ctrlc = "3.4.5"
->>>>>>> f859f778
+ctrlc = "3.4.5"